## master (unreleased)

<<<<<<< HEAD
- Remove bower support
=======
## 1.1.3

- Calculate proper offset when <html> or <body> has a margin
>>>>>>> efc22b8a

## 1.1.2

- Fix built version

## 1.1.1

- Add statics for edge argument used by `onEnter` and `onLeave`
- Prevent scroll handler from blowing up if the component is not mounted at the
  time of execution

## 1.1.0

- Add second parameter to `onEnter` and `onLeave` callbacks to indicate
  from which direction the waypoint entered _from_ and _to_ respectively

## 1.0.6

- Prevent duplicate onError/onLeave callbacks

## 1.0.5

- Prevent error when `<html>` has a scrollable overflow styling

## 1.0.4

- Bump `react` dependency to 0.14 and add `react-dom` to `peerDependencies`

## 1.0.3

- Replace `this.getDOMNode()` with `React.findDOMNode(this)`
- Improve support for scrolling very quickly

## 1.0.2

- Add event object and scope to onEnter/onLeave calls
- Allow React 0.14.0-beta peerDependency
- Always remove window resize event listener

## 1.0.1

- Ignore more files for bower and npm packages
- Commit the built version for bower package

## 1.0.0

- Add 'jsx' syntax to the unbuilt version of the component, and build into
  'build/ReactWaypoint.js' with webpack.
- Fix corner case where scrollable parent is not the window and the window
  resize should trigger a Waypoint callback.

## 0.3.0

- Fix Waypoints with the window element as their scrollable parent (Firefox
  only)

## 0.2.0

- Fix Waypoints with the window element as their scrollable parent
- Change default threshold from 0.1 to 0
- Guard against undefined scrollable parent when unmounting

## 0.1.0

- Initial release<|MERGE_RESOLUTION|>--- conflicted
+++ resolved
@@ -1,12 +1,10 @@
 ## master (unreleased)
 
-<<<<<<< HEAD
 - Remove bower support
-=======
+
 ## 1.1.3
 
 - Calculate proper offset when <html> or <body> has a margin
->>>>>>> efc22b8a
 
 ## 1.1.2
 
